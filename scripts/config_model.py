--- conflicted
+++ resolved
@@ -1,13 +1,7 @@
 import json
-<<<<<<< HEAD
-from pydantic import BaseModel
-from typing import List, Optional, Tuple, Dict, Any
-from datetime import datetime, date
-=======
 from pydantic import BaseModel, Field
 from typing import List, Optional, Tuple, Dict, Any
 from datetime import datetime
->>>>>>> 6afad79f
 
 class Sample(BaseModel):
     id: str
@@ -69,11 +63,19 @@
     acquisition_completed: bool
     acquisition_resolution_zyx: Tuple[int, int, int]
 
+class Paths(BaseModel):
+    root_path: str = ''
+    config_path: str = ''
+    trials_path: str = ''
+    anatomy_path: str = ''
+    em_path: Optional[str] = None
+
 class Experiment(BaseModel):
     sample: Sample
     params_odor: Optional[ParamsOdor]
     params_lm: Optional[ParamsLM]
     params_em: Optional[ParamsEM]
+    paths: Paths = Field(default_factory=Paths)
 
     class Config:
         json_encoders = {
@@ -81,36 +83,18 @@
         }
         extra = 'allow'
 
-class DateTimeEncoder(json.JSONEncoder):
-    def default(self, obj):
-        if isinstance(obj, (datetime, date)):
-            return obj.isoformat()
-        return super(DateTimeEncoder, self).default(obj)
-
 def load_experiment_config(json_file_path: str) -> Experiment:
     with open(json_file_path, 'r') as f:
         data = json.load(f)
-    return Experiment(**data['experiment'])
+        if 'experiment' in data:
+            experiment_data = data['experiment']
+        else:
+            experiment_data = data
+        return Experiment(**experiment_data)
 
-# Function to update any part of the experiment configuration
-def update_experiment_config(config: Experiment, updates: Dict[str, Any]) -> Experiment:
-    config_dict = config.dict()
-    for key, value in updates.items():
-        # Update nested dictionaries if needed
-        if isinstance(value, dict) and key in config_dict:
-            config_dict[key].update(value)
-        else:
-            config_dict[key] = value
-    updated_config = Experiment(**config_dict)
-    return updated_config
-
-
-# Function to save the updated configuration back to the JSON file
 def save_experiment_config(config: Experiment, json_file_path: str):
     with open(json_file_path, 'w') as f:
         json.dump({"experiment": config.dict()}, f, indent=4, cls=DateTimeEncoder)
-<<<<<<< HEAD
-=======
 
 def update_experiment_config(config: Experiment, changes: Dict[str, Any]) -> Experiment:
     config_dict = config.dict()
@@ -137,5 +121,4 @@
         if isinstance(field_value, BaseModel):
             tree(field_value, indent + 4)
         elif isinstance(field_value, list) and len(field_value) > 0 and isinstance(field_value[0], BaseModel):
-            tree(field_value[0], indent + 4)
->>>>>>> 6afad79f
+            tree(field_value[0], indent + 4)